import json
from pathlib import Path
import re
import subprocess
import unittest.mock as mock

from .util import docker_run, random_string


def test_queue_worker_files(docker_image, docker_network, redis_client, upload_server):
    project_dir = Path(__file__).parent / "fixtures/file-project"
    subprocess.run(["cog", "build", "-t", docker_image], check=True, cwd=project_dir)

    with open(upload_server / "input.txt", "w") as f:
        f.write("test")

    with docker_run(
        image=docker_image,
        interactive=True,
        network=docker_network,
        command=[
            "python",
            "-m",
            "cog.server.redis_queue",
            "redis",
            "6379",
            "predict-queue",
            "http://upload-server:5000/upload",
            "test-worker",
            "model_id",
            "logs",
        ],
    ):
        redis_client.xgroup_create(
            mkstream=True, groupname="predict-queue", name="predict-queue", id="$"
        )

        predict_id = random_string(10)
        redis_client.xadd(
            name="predict-queue",
            fields={
                "value": json.dumps(
                    {
                        "id": predict_id,
                        "input": {
                            "text": "baz",
                            "path": "http://upload-server:5000/download/input.txt",
                        },
                        "response_queue": "response-queue",
                    }
                ),
            },
        )

        response = json.loads(redis_client.blpop("response-queue", timeout=10)[1])
        assert response == {
            "x-experimental-timestamps": {
                "started_at": mock.ANY,
            },
            "status": "processing",
            "output": None,
            "logs": [],
        }

        response = json.loads(redis_client.blpop("response-queue", timeout=10)[1])
        assert response == {
            "x-experimental-timestamps": {
                "started_at": mock.ANY,
                "completed_at": mock.ANY,
            },
            "status": "succeeded",
            "output": "http://upload-server:5000/download/output.txt",
            "logs": [],
        }

        assert re.match(
            r"\d{4}-\d{2}-\d{2}T\d{2}:\d{2}:\d{2}.\d{6}",
            response["x-experimental-timestamps"]["started_at"],
        )
        assert re.match(
            r"\d{4}-\d{2}-\d{2}T\d{2}:\d{2}:\d{2}.\d{6}",
            response["x-experimental-timestamps"]["completed_at"],
        )

        with open(upload_server / "output.txt") as f:
            assert f.read() == "foobaztest"


def test_queue_worker_yielding_file(
    docker_network, docker_image, redis_client, upload_server
):
    project_dir = Path(__file__).parent / "fixtures/yielding-file-project"
    subprocess.run(["cog", "build", "-t", docker_image], check=True, cwd=project_dir)

    with open(upload_server / "input.txt", "w") as f:
        f.write("test")

    with docker_run(
        image=docker_image,
        interactive=True,
        network=docker_network,
        command=[
            "python",
            "-m",
            "cog.server.redis_queue",
            "redis",
            "6379",
            "predict-queue",
            "http://upload-server:5000/upload",
            "test-worker",
            "model_id",
            "logs",
        ],
    ):
        redis_client.xgroup_create(
            mkstream=True, groupname="predict-queue", name="predict-queue", id="$"
        )

        predict_id = random_string(10)
        redis_client.xadd(
            name="predict-queue",
            fields={
                "value": json.dumps(
                    {
                        "id": predict_id,
                        "input": {
                            "path": "http://upload-server:5000/download/input.txt",
                        },
                        "response_queue": "response-queue",
                    }
                ),
            },
        )

        response = json.loads(redis_client.blpop("response-queue", timeout=10)[1])
        assert response == {
            "x-experimental-timestamps": {
                "started_at": mock.ANY,
            },
            "status": "processing",
            "output": None,
            "logs": [],
        }

        response = json.loads(redis_client.blpop("response-queue", timeout=10)[1])
        assert response == {
            "x-experimental-timestamps": {
                "started_at": mock.ANY,
            },
            "status": "processing",
            "output": ["http://upload-server:5000/download/out-0.txt"],
            "logs": [],
        }

        with open(upload_server / "out-0.txt") as f:
            assert f.read() == "test foo"

        response = json.loads(redis_client.blpop("response-queue", timeout=10)[1])
        assert response == {
            "x-experimental-timestamps": {
                "started_at": mock.ANY,
            },
            "status": "processing",
            "output": [
                "http://upload-server:5000/download/out-0.txt",
                "http://upload-server:5000/download/out-1.txt",
            ],
            "logs": [],
        }

        with open(upload_server / "out-1.txt") as f:
            assert f.read() == "test bar"

        response = json.loads(redis_client.blpop("response-queue", timeout=10)[1])
        assert response == {
            "x-experimental-timestamps": {
                "started_at": mock.ANY,
            },
            "status": "processing",
            "output": [
                "http://upload-server:5000/download/out-0.txt",
                "http://upload-server:5000/download/out-1.txt",
                "http://upload-server:5000/download/out-2.txt",
            ],
            "logs": [],
        }

        with open(upload_server / "out-2.txt") as f:
            assert f.read() == "test baz"

        response = json.loads(redis_client.blpop("response-queue", timeout=10)[1])
        assert response == {
            "x-experimental-timestamps": {
                "started_at": mock.ANY,
                "completed_at": mock.ANY,
            },
            "status": "succeeded",
            "output": [
                "http://upload-server:5000/download/out-0.txt",
                "http://upload-server:5000/download/out-1.txt",
                "http://upload-server:5000/download/out-2.txt",
            ],
            "logs": [],
        }

        response = redis_client.rpop("response-queue")
        assert response == None


def test_queue_worker_yielding(docker_network, docker_image, redis_client):
    project_dir = Path(__file__).parent / "fixtures/yielding-project"
    subprocess.run(["cog", "build", "-t", docker_image], check=True, cwd=project_dir)

    with docker_run(
        image=docker_image,
        interactive=True,
        network=docker_network,
        command=[
            "python",
            "-m",
            "cog.server.redis_queue",
            "redis",
            "6379",
            "predict-queue",
            "",
            "test-worker",
            "model_id",
            "logs",
        ],
    ):
        redis_client.xgroup_create(
            mkstream=True, groupname="predict-queue", name="predict-queue", id="$"
        )

        predict_id = random_string(10)
        redis_client.xadd(
            name="predict-queue",
            fields={
                "value": json.dumps(
                    {
                        "id": predict_id,
                        "input": {
                            "text": "bar",
                        },
                        "response_queue": "response-queue",
                    }
                ),
            },
        )

        response = json.loads(redis_client.blpop("response-queue", timeout=10)[1])
        assert response == {
            "x-experimental-timestamps": {
                "started_at": mock.ANY,
            },
            "status": "processing",
            "output": None,
            "logs": [],
        }

        response = json.loads(redis_client.blpop("response-queue", timeout=10)[1])
        assert response == {
            "x-experimental-timestamps": {
                "started_at": mock.ANY,
            },
            "status": "processing",
            "output": ["foo", "bar", "baz"],
            "logs": [],
        }

        response = json.loads(redis_client.blpop("response-queue", timeout=10)[1])
        assert response == {
            "x-experimental-timestamps": {
                "started_at": mock.ANY,
                "completed_at": mock.ANY,
            },
            "status": "succeeded",
            "output": ["foo", "bar", "baz"],
            "logs": [],
        }

        response = redis_client.rpop("response-queue")
        assert response == None


def test_queue_worker_error(docker_network, docker_image, redis_client):
    project_dir = Path(__file__).parent / "fixtures/failing-project"
    subprocess.run(["cog", "build", "-t", docker_image], check=True, cwd=project_dir)

    with docker_run(
        image=docker_image,
        interactive=True,
        network=docker_network,
        command=[
            "python",
            "-m",
            "cog.server.redis_queue",
            "redis",
            "6379",
            "predict-queue",
            "",
            "test-worker",
            "model_id",
            "logs",
        ],
    ):
        redis_client.xgroup_create(
            mkstream=True, groupname="predict-queue", name="predict-queue", id="$"
        )

        predict_id = random_string(10)
        redis_client.xadd(
            name="predict-queue",
            fields={
                "value": json.dumps(
                    {
                        "id": predict_id,
                        "input": {
                            "text": "bar",
                        },
                        "response_queue": "response-queue",
                    }
                ),
            },
        )

        response = json.loads(redis_client.blpop("response-queue", timeout=10)[1])
        assert response == {
            "x-experimental-timestamps": {
                "started_at": mock.ANY,
            },
            "status": "processing",
            "output": None,
            "logs": [],
        }

        response = json.loads(redis_client.blpop("response-queue", timeout=10)[1])
        assert response == {
            "x-experimental-timestamps": {
                "started_at": mock.ANY,
            },
            "status": "processing",
            "output": None,
            "logs": mock.ANY,  # includes a stack trace
        }
<<<<<<< HEAD
=======
        assert "Traceback (most recent call last):" in response["logs"]
>>>>>>> 3a22b07b

        response = json.loads(redis_client.blpop("response-queue", timeout=10)[1])
        assert response == {
            "x-experimental-timestamps": {
                "started_at": mock.ANY,
                "completed_at": mock.ANY,
            },
            "status": "failed",
            "output": None,
            "logs": mock.ANY,  # includes a stack trace
            "error": "over budget",
        }
        assert "Traceback (most recent call last):" in response["logs"]

        response = redis_client.rpop("response-queue")
        assert response == None


def test_queue_worker_error_after_output(docker_network, docker_image, redis_client):
    project_dir = Path(__file__).parent / "fixtures/failing-after-output-project"
    subprocess.run(["cog", "build", "-t", docker_image], check=True, cwd=project_dir)

    with docker_run(
        image=docker_image,
        interactive=True,
        network=docker_network,
        command=[
            "python",
            "-m",
            "cog.server.redis_queue",
            "redis",
            "6379",
            "predict-queue",
            "",
            "test-worker",
            "model_id",
            "logs",
        ],
    ):
        redis_client.xgroup_create(
            mkstream=True, groupname="predict-queue", name="predict-queue", id="$"
        )

        predict_id = random_string(10)
        redis_client.xadd(
            name="predict-queue",
            fields={
                "value": json.dumps(
                    {
                        "id": predict_id,
                        "input": {
                            "text": "bar",
                        },
                        "response_queue": "response-queue",
                    }
                ),
            },
        )

        response = json.loads(redis_client.blpop("response-queue", timeout=10)[1])
        assert response == {
            "x-experimental-timestamps": {
                "started_at": mock.ANY,
            },
            "status": "processing",
            "output": None,
            "logs": [],
        }

        response = json.loads(redis_client.blpop("response-queue", timeout=10)[1])
        assert response == {
            "x-experimental-timestamps": {
                "started_at": mock.ANY,
            },
            "status": "processing",
            "output": ["hello bar"],
            "logs": [],
        }

        response = json.loads(redis_client.blpop("response-queue", timeout=10)[1])
        assert response == {
            "x-experimental-timestamps": {
                "started_at": mock.ANY,
            },
            "status": "processing",
            "output": ["hello bar"],
            "logs": ["a printed log message"],
        }

        response = json.loads(redis_client.blpop("response-queue", timeout=10)[1])
        assert response == {
            "x-experimental-timestamps": {
                "started_at": mock.ANY,
            },
            "status": "processing",
            "output": ["hello bar"],
            "logs": mock.ANY,  # includes a stack trace
        }
<<<<<<< HEAD
=======
        assert "Traceback (most recent call last):" in response["logs"]
>>>>>>> 3a22b07b

        response = json.loads(redis_client.blpop("response-queue", timeout=10)[1])
        assert response == {
            "x-experimental-timestamps": {
                "started_at": mock.ANY,
                "completed_at": mock.ANY,
            },
            "status": "failed",
            "output": ["hello bar"],
            "logs": mock.ANY,  # includes a stack trace
            "error": "mid run error",
        }
        assert "Traceback (most recent call last):" in response["logs"]

        response = redis_client.rpop("response-queue")
        assert response == None


def test_queue_worker_invalid_input(docker_network, docker_image, redis_client):
    project_dir = Path(__file__).parent / "fixtures/int-project"
    subprocess.run(["cog", "build", "-t", docker_image], check=True, cwd=project_dir)

    with docker_run(
        image=docker_image,
        interactive=True,
        network=docker_network,
        command=[
            "python",
            "-m",
            "cog.server.redis_queue",
            "redis",
            "6379",
            "predict-queue",
            "",
            "test-worker",
            "model_id",
            "logs",
        ],
    ):
        redis_client.xgroup_create(
            mkstream=True, groupname="predict-queue", name="predict-queue", id="$"
        )

        predict_id = random_string(10)
        redis_client.xadd(
            name="predict-queue",
            fields={
                "value": json.dumps(
                    {
                        "id": predict_id,
                        "input": {
                            "num": "not a number",
                        },
                        "response_queue": "response-queue",
                    }
                ),
            },
        )

        response = json.loads(redis_client.blpop("response-queue", timeout=10)[1])
        assert "status" in response
        assert response["status"] == "failed"

        assert "error" in response
        assert "value is not a valid integer" in response["error"]


def test_queue_worker_logging(docker_network, docker_image, redis_client):
    project_dir = Path(__file__).parent / "fixtures/logging-project"
    subprocess.run(["cog", "build", "-t", docker_image], check=True, cwd=project_dir)

    with docker_run(
        image=docker_image,
        interactive=True,
        network=docker_network,
        command=[
            "python",
            "-m",
            "cog.server.redis_queue",
            "redis",
            "6379",
            "predict-queue",
            "",
            "test-worker",
            "model_id",
            "logs",
        ],
    ):
        redis_client.xgroup_create(
            mkstream=True, groupname="predict-queue", name="predict-queue", id="$"
        )

        predict_id = random_string(10)
        redis_client.xadd(
            name="predict-queue",
            fields={
                "value": json.dumps(
                    {
                        "id": predict_id,
                        "input": {},
                        "response_queue": "response-queue",
                    }
                ),
            },
        )

        response = json.loads(redis_client.blpop("response-queue", timeout=10)[1])
        assert response == {
            "x-experimental-timestamps": {
                "started_at": mock.ANY,
            },
            "status": "processing",
            "output": None,
            "logs": [],
        }

        response = json.loads(redis_client.blpop("response-queue", timeout=10)[1])
        assert response == {
            "x-experimental-timestamps": {
                "started_at": mock.ANY,
            },
            "status": "processing",
            "output": None,
            "logs": [
                "WARNING:root:writing log message",
            ],
        }

        response = json.loads(redis_client.blpop("response-queue", timeout=10)[1])
        assert response == {
            "x-experimental-timestamps": {
                "started_at": mock.ANY,
            },
            "status": "processing",
            "output": None,
            "logs": [
                "WARNING:root:writing log message",
                "writing from C",
            ],
        }

        response = json.loads(redis_client.blpop("response-queue", timeout=10)[1])
        assert response == {
            "x-experimental-timestamps": {
                "started_at": mock.ANY,
            },
            "status": "processing",
            "output": None,
            "logs": [
                "WARNING:root:writing log message",
                "writing from C",
                "writing to stderr",
            ],
        }

        response = json.loads(redis_client.blpop("response-queue", timeout=10)[1])
        assert response == {
            "x-experimental-timestamps": {
                "started_at": mock.ANY,
            },
            "status": "processing",
            "output": None,
            "logs": [
                "WARNING:root:writing log message",
                "writing from C",
                "writing to stderr",
                "writing with print",
            ],
        }

        response = json.loads(redis_client.blpop("response-queue", timeout=10)[1])
        assert response == {
            "x-experimental-timestamps": {
                "started_at": mock.ANY,
                "completed_at": mock.ANY,
            },
            "status": "succeeded",
            "output": "output",
            "logs": [
                "WARNING:root:writing log message",
                "writing from C",
                "writing to stderr",
                "writing with print",
            ],
        }

        response = redis_client.rpop("response-queue")
        assert response == None


def test_queue_worker_timeout(docker_network, docker_image, redis_client):
    project_dir = Path(__file__).parent / "fixtures/timeout-project"
    subprocess.run(["cog", "build", "-t", docker_image], check=True, cwd=project_dir)

    with docker_run(
        image=docker_image,
        interactive=True,
        network=docker_network,
        command=[
            "python",
            "-m",
            "cog.server.redis_queue",
            "redis",
            "6379",
            "predict-queue",
            "",
            "test-worker",
            "model_id",
            "logs",
            "2",  # timeout
        ],
    ):
        redis_client.xgroup_create(
            mkstream=True, groupname="predict-queue", name="predict-queue", id="$"
        )

        predict_id = random_string(10)
        redis_client.xadd(
            name="predict-queue",
            fields={
                "value": json.dumps(
                    {
                        "id": predict_id,
                        "input": {
                            "sleep_time": 0.1,
                        },
                        "response_queue": "response-queue",
                    }
                ),
            },
        )

        response = json.loads(redis_client.blpop("response-queue", timeout=10)[1])
        assert response == {
            "x-experimental-timestamps": {
                "started_at": mock.ANY,
            },
            "status": "processing",
            "output": None,
            "logs": [],
        }

        response = json.loads(redis_client.blpop("response-queue", timeout=10)[1])
        assert response == {
            "x-experimental-timestamps": {
                "started_at": mock.ANY,
                "completed_at": mock.ANY,
            },
            "status": "succeeded",
            "output": "it worked after 0.1 seconds!",
            "logs": [],
        }

        predict_id = random_string(10)
        redis_client.xadd(
            name="predict-queue",
            fields={
                "value": json.dumps(
                    {
                        "id": predict_id,
                        "input": {
                            "sleep_time": 3.0,
                        },
                        "response_queue": "response-queue",
                    }
                ),
            },
        )

        response = json.loads(redis_client.blpop("response-queue", timeout=10)[1])
        assert response == {
            "x-experimental-timestamps": {
                "started_at": mock.ANY,
            },
            "status": "processing",
            "output": None,
            "logs": [],
        }

        response = json.loads(redis_client.blpop("response-queue", timeout=10)[1])
        assert response == {
            "x-experimental-timestamps": {
                "started_at": mock.ANY,
                "completed_at": mock.ANY,
            },
            "status": "failed",
            "output": None,
            "logs": [],
            "error": "Prediction timed out",
        }

        predict_id = random_string(10)
        redis_client.xadd(
            name="predict-queue",
            fields={
                "value": json.dumps(
                    {
                        "id": predict_id,
                        "input": {
                            "sleep_time": 0.2,
                        },
                        "response_queue": "response-queue",
                    }
                ),
            },
        )

        response = json.loads(redis_client.blpop("response-queue", timeout=10)[1])
        assert response == {
            "x-experimental-timestamps": {
                "started_at": mock.ANY,
            },
            "status": "processing",
            "output": None,
            "logs": [],
        }

        response = json.loads(redis_client.blpop("response-queue", timeout=10)[1])
        assert response == {
            "x-experimental-timestamps": {
                "started_at": mock.ANY,
                "completed_at": mock.ANY,
            },
            "status": "succeeded",
            "output": "it worked after 0.2 seconds!",
            "logs": [],
        }


def test_queue_worker_yielding_timeout(docker_image, docker_network, redis_client):
    project_dir = Path(__file__).parent / "fixtures/yielding-timeout-project"
    subprocess.run(["cog", "build", "-t", docker_image], check=True, cwd=project_dir)

    with docker_run(
        image=docker_image,
        interactive=True,
        network=docker_network,
        command=[
            "python",
            "-m",
            "cog.server.redis_queue",
            "redis",
            "6379",
            "predict-queue",
            "",
            "test-worker",
            "model_id",
            "logs",
            "2",  # timeout
        ],
    ):
        redis_client.xgroup_create(
            mkstream=True, groupname="predict-queue", name="predict-queue", id="$"
        )

        predict_id = random_string(10)
        redis_client.xadd(
            name="predict-queue",
            fields={
                "value": json.dumps(
                    {
                        "id": predict_id,
                        "input": {
                            "sleep_time": 0.1,
                            "n_iterations": 1,
                        },
                        "response_queue": "response-queue",
                    }
                ),
            },
        )

        response = json.loads(redis_client.blpop("response-queue", timeout=10)[1])
        assert response == {
            "x-experimental-timestamps": {
                "started_at": mock.ANY,
            },
            "status": "processing",
            "output": None,
            "logs": [],
        }

        response = json.loads(redis_client.blpop("response-queue", timeout=10)[1])
        assert response == {
            "x-experimental-timestamps": {
                "started_at": mock.ANY,
            },
            "status": "processing",
            "output": ["yield 0"],
            "logs": [],
        }

        response = json.loads(redis_client.blpop("response-queue", timeout=10)[1])
        assert response == {
            "x-experimental-timestamps": {
                "started_at": mock.ANY,
                "completed_at": mock.ANY,
            },
            "status": "succeeded",
            "output": ["yield 0"],
            "logs": [],
        }

        predict_id = random_string(10)
        redis_client.xadd(
            name="predict-queue",
            fields={
                "value": json.dumps(
                    {
                        "id": predict_id,
                        "input": {
                            "sleep_time": 0.8,
                            "n_iterations": 10,
                        },
                        "response_queue": "response-queue",
                    }
                ),
            },
        )

        response = json.loads(redis_client.blpop("response-queue", timeout=10)[1])
        assert response == {
            "x-experimental-timestamps": {
                "started_at": mock.ANY,
            },
            "status": "processing",
            "output": None,
            "logs": [],
        }

        # TODO(andreas): revisit this test design if it starts being flakey
        response = json.loads(redis_client.blpop("response-queue", timeout=10)[1])
        assert response == {
            "x-experimental-timestamps": {
                "started_at": mock.ANY,
            },
            "status": "processing",
            "output": ["yield 0"],
            "logs": [],
        }

        response = json.loads(redis_client.blpop("response-queue", timeout=10)[1])
        assert response == {
            "x-experimental-timestamps": {
                "started_at": mock.ANY,
            },
            "status": "processing",
            "output": ["yield 0", "yield 1"],
            "logs": [],
        }

        response = json.loads(redis_client.blpop("response-queue", timeout=10)[1])
        assert response == {
            "x-experimental-timestamps": {
                "started_at": mock.ANY,
                "completed_at": mock.ANY,
            },
            "status": "failed",
            "output": ["yield 0", "yield 1"],
            "logs": [],
            "error": "Prediction timed out",
        }


def test_queue_worker_complex_output(docker_network, docker_image, redis_client):
    project_dir = Path(__file__).parent / "fixtures/complex-output-project"
    subprocess.run(["cog", "build", "-t", docker_image], check=True, cwd=project_dir)

    with docker_run(
        image=docker_image,
        interactive=True,
        network=docker_network,
        command=[
            "python",
            "-m",
            "cog.server.redis_queue",
            "redis",
            "6379",
            "predict-queue",
            "",
            "test-worker",
            "model_id",
            "logs",
        ],
    ):
        redis_client.xgroup_create(
            mkstream=True, groupname="predict-queue", name="predict-queue", id="$"
        )

        predict_id = random_string(10)
        redis_client.xadd(
            name="predict-queue",
            fields={
                "value": json.dumps(
                    {
                        "id": predict_id,
                        "input": {
                            "name": "world",
                        },
                        "response_queue": "response-queue",
                    }
                ),
            },
        )

        response = json.loads(redis_client.blpop("response-queue", timeout=10)[1])
        assert response == {
            "x-experimental-timestamps": {
                "started_at": mock.ANY,
            },
            "status": "processing",
            "output": None,
            "logs": [],
        }

        response = json.loads(redis_client.blpop("response-queue", timeout=10)[1])
        assert response == {
            "x-experimental-timestamps": {
                "started_at": mock.ANY,
                "completed_at": mock.ANY,
            },
            "status": "succeeded",
            "output": {
                "hello": "hello world",
                "goodbye": "goodbye world",
            },
            "logs": [],
        }

        response = redis_client.rpop("response-queue")
        assert response == None


# Testing make_pickable works with sufficiently complex things.
# We're also testing uploading files because that is a separate code path in the make redis worker.
# Shame this is an integration test but want to make sure this works for erlich without loads of manual testing.
# Maybe this can be removed when we have better unit test coverage for redis things.
def test_queue_worker_yielding_list_of_complex_output(
    docker_network, docker_image, redis_client, upload_server
):
    project_dir = (
        Path(__file__).parent / "fixtures/yielding-list-of-complex-output-project"
    )
    subprocess.run(["cog", "build", "-t", docker_image], check=True, cwd=project_dir)

    with docker_run(
        image=docker_image,
        interactive=True,
        network=docker_network,
        command=[
            "python",
            "-m",
            "cog.server.redis_queue",
            "redis",
            "6379",
            "predict-queue",
            "http://upload-server:5000/upload",
            "test-worker",
            "model_id",
            "logs",
        ],
    ):
        redis_client.xgroup_create(
            mkstream=True, groupname="predict-queue", name="predict-queue", id="$"
        )

        predict_id = random_string(10)
        redis_client.xadd(
            name="predict-queue",
            fields={
                "value": json.dumps(
                    {
                        "id": predict_id,
                        "input": {},
                        "response_queue": "response-queue",
                    }
                ),
            },
        )

        response = json.loads(redis_client.brpop("response-queue", timeout=10)[1])
        assert response == {
            "x-experimental-timestamps": {
                "started_at": mock.ANY,
            },
            "status": "processing",
            "output": None,
            "logs": [],
        }

        response = json.loads(redis_client.blpop("response-queue", timeout=10)[1])
        assert response == {
            "x-experimental-timestamps": {
                "started_at": mock.ANY,
            },
            "status": "processing",
            "output": [
                [{"file": "http://upload-server:5000/download/file", "text": "hello"}]
            ],
            "logs": [],
        }

        response = json.loads(redis_client.blpop("response-queue", timeout=10)[1])
        assert response == {
            "x-experimental-timestamps": {
                "started_at": mock.ANY,
                "completed_at": mock.ANY,
            },
            "status": "succeeded",
            "output": [
                [{"file": "http://upload-server:5000/download/file", "text": "hello"}]
            ],
            "logs": [],
        }

        response = redis_client.rpop("response-queue")
        assert response == None

        with open(upload_server / "file") as f:
            assert f.read() == "hello"


# the worker shouldn't start taking jobs until the runner has finished setup
def test_queue_worker_setup(docker_network, docker_image, redis_client):
    project_dir = Path(__file__).parent / "fixtures/long-setup-project"
    subprocess.run(["cog", "build", "-t", docker_image], check=True, cwd=project_dir)

    with docker_run(
        image=docker_image,
        interactive=True,
        network=docker_network,
        command=[
            "python",
            "-m",
            "cog.server.redis_queue",
            "redis",
            "6379",
            "predict-queue",
            "",
            "test-worker",
            "model_id",
            "logs",
        ],
    ):
        redis_client.xgroup_create(
            mkstream=True, groupname="predict-queue", name="predict-queue", id="$"
        )

        predict_id = random_string(10)
        redis_client.xadd(
            name="predict-queue",
            fields={
                "value": json.dumps(
                    {
                        "id": predict_id,
                        "input": {},
                        "response_queue": "response-queue",
                    }
                ),
            },
        )

        predict_id = random_string(10)
        redis_client.xadd(
            name="predict-queue",
            fields={
                "value": json.dumps(
                    {
                        "id": predict_id,
                        "input": {},
                        "response_queue": "response-queue",
                    }
                ),
            },
        )

        predict_id = random_string(10)
        redis_client.xadd(
            name="predict-queue",
            fields={
                "value": json.dumps(
                    {
                        "id": predict_id,
                        "input": {},
                        "response_queue": "response-queue",
                    }
                ),
            },
        )

        import time

        # give it about five seconds to get properly into setup
        time.sleep(5)
        predictions_in_progress = redis_client.xpending(
            name="predict-queue", groupname="predict-queue"
        )["pending"]
        assert predictions_in_progress == 0

        # give it another 10s to finish setup
        time.sleep(10)
        predictions_in_progress = redis_client.xpending(
            name="predict-queue", groupname="predict-queue"
        )["pending"]
        assert predictions_in_progress == 1<|MERGE_RESOLUTION|>--- conflicted
+++ resolved
@@ -343,10 +343,7 @@
             "output": None,
             "logs": mock.ANY,  # includes a stack trace
         }
-<<<<<<< HEAD
-=======
         assert "Traceback (most recent call last):" in response["logs"]
->>>>>>> 3a22b07b
 
         response = json.loads(redis_client.blpop("response-queue", timeout=10)[1])
         assert response == {
@@ -445,10 +442,7 @@
             "output": ["hello bar"],
             "logs": mock.ANY,  # includes a stack trace
         }
-<<<<<<< HEAD
-=======
         assert "Traceback (most recent call last):" in response["logs"]
->>>>>>> 3a22b07b
 
         response = json.loads(redis_client.blpop("response-queue", timeout=10)[1])
         assert response == {
